import asyncio
import time

from datetime import date

from email.mime.text import MIMEText
from email.mime.base import MIMEBase
from email.mime.multipart import MIMEMultipart

from email.utils import formatdate, make_msgid

from version import PY3
from email.encoders import encode_base64


class MailMsg:
    """
    Preaparation of class for email text
    :param subject: email subject header
    :param recipients: list of email addresses
    :param body: plain text message
    :param html: HTML message
    :param sender: email sender address
    :param cc: CC list
    :param bcc: BCC list
    :param attachments: list of Attachment instances
    """

    def __init__(self, **entries):
        self.__dict__.update(entries)
        self.msgId = make_msgid()


    def _mimetext(self, text, subtype="plain"):
        """Creates a MIMEText object"""
        return MIMEText(text, _subtype=subtype, _charset=self.charset)


    async def attach_file(self, message, attachment):

        print(attachment)
        
        for file in attachment:
        
            part = MIMEBase(*file.content_type.split('/'))

            
            part.set_payload(file.file)
            encode_base64(part)

            filename = file.filename

            try:
                filename and filename.encode('ascii')
            except UnicodeEncodeError:
                if not PY3:
                    filename = filename.encode('utf8')

            filename = ('UTF8', '', filename)
            

            part.add_header(
                'Content-Disposition',
                "attachment",
                filename=filename)
            

            self.message.attach(part)

<<<<<<< HEAD
 
    async def _message(self):
=======

    
    async def _message(self,sender):
>>>>>>> d7798624
        """Creates the email message"""
            
        self.message = MIMEMultipart()
        self.message.set_charset(self.charset)
        self.message['Date'] = formatdate(time.time(), localtime=True)
        self.message['Message-ID'] = self.msgId
        self.message["To"] =  ', '.join(self.receipients)
        self.message["From"] = sender


        if self.subject:
            self.message["Subject"] = (self.subject)
           
        if self.cc:
            print("hellow")
            self.message["Cc"] = ', '.join(self.cc)
        
        if self.bcc:
            print("tests")
            self.message["Bcc"] = ', '.join(self.bcc)

        if self.body:
            self.message.attach(self._mimetext(self.body))

        if self.attachments:
            await self.attach_file(self.message, self.attachments)
<<<<<<< HEAD
=======
            

           
        

        print("THE MESSAGE",self.message)
>>>>>>> d7798624

        return self.message

    
    async def as_string(self):
        return await self._message().as_string()
        
    def as_bytes(self):
        return self._message().as_bytes()

    def __str__(self):
        return self.as_string()

    def __bytes__(self):
        return self.as_bytes()
<|MERGE_RESOLUTION|>--- conflicted
+++ resolved
@@ -67,14 +67,9 @@
 
             self.message.attach(part)
 
-<<<<<<< HEAD
- 
-    async def _message(self):
-=======
 
     
     async def _message(self,sender):
->>>>>>> d7798624
         """Creates the email message"""
             
         self.message = MIMEMultipart()
@@ -101,15 +96,7 @@
 
         if self.attachments:
             await self.attach_file(self.message, self.attachments)
-<<<<<<< HEAD
-=======
-            
 
-           
-        
-
-        print("THE MESSAGE",self.message)
->>>>>>> d7798624
 
         return self.message
 
